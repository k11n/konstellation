package aws

import (
	"context"
	"fmt"
	"net/url"
	"strings"

	"github.com/aws/aws-sdk-go/aws"
	"github.com/aws/aws-sdk-go/aws/credentials"
	"github.com/aws/aws-sdk-go/aws/session"
	"github.com/aws/aws-sdk-go/service/autoscaling"
	"github.com/aws/aws-sdk-go/service/ec2"
	"github.com/aws/aws-sdk-go/service/eks"
	"github.com/aws/aws-sdk-go/service/iam"
<<<<<<< HEAD
	"github.com/manifoldco/promptui"
	"github.com/pkg/errors"
=======
	corev1 "k8s.io/api/core/v1"
	"k8s.io/apimachinery/pkg/api/errors"
	"sigs.k8s.io/controller-runtime/pkg/client"
>>>>>>> 1df5efef

	"github.com/k11n/konstellation/cmd/kon/config"
	"github.com/k11n/konstellation/cmd/kon/kube"
	"github.com/k11n/konstellation/cmd/kon/terraform"
	"github.com/k11n/konstellation/cmd/kon/utils"
	"github.com/k11n/konstellation/pkg/apis/k11n/v1alpha1"
	"github.com/k11n/konstellation/pkg/cloud"
	kaws "github.com/k11n/konstellation/pkg/cloud/aws"
	"github.com/k11n/konstellation/pkg/resources"
	"github.com/k11n/konstellation/pkg/utils/tls"
	"github.com/k11n/konstellation/version"
)

const (
	roleArnAnnotation = "eks.amazonaws.com/role-arn"
)

type AWSManager struct {
	region            string
	stateBucket       string
	stateBucketRegion string
	kubeSvc           *kaws.EKSService
	acmSvc            *kaws.ACMService
}

func NewAWSManager(region string) *AWSManager {
	return &AWSManager{
		region:            region,
		stateBucket:       config.GetConfig().Clouds.AWS.StateS3Bucket,
		stateBucketRegion: config.GetConfig().Clouds.AWS.StateS3BucketRegion,
	}
}

func (a *AWSManager) CheckCreatePermissions() error {
	sess, err := a.awsSession()
	if err != nil {
		return errors.Wrap(err, "Couldn't get aws session")
	}
	iamSvc := iam.New(sess)
	user, err := iamSvc.GetUser(&iam.GetUserInput{})
	if err != nil {
		return errors.Wrapf(err, "Couldn't make authenticated calls using provided credentials")
	}

	p := func(s string) *string { return &s }
	resp, err := iamSvc.SimulatePrincipalPolicy(&iam.SimulatePrincipalPolicyInput{
		ActionNames: []*string{
			p("autoscaling:*"),
			p("ec2:*"),
			p("eks:*"),
			p("iam:*"),
			p("pricing:*"),
			p("s3:*"),
		},
		PolicySourceArn: user.User.Arn,
	})
	if err != nil {
		return errors.Wrapf(err, "Failed to check AWS permissions")
	}
	return checkPermissions(resp.EvaluationResults)
}

func (a *AWSManager) CheckDestroyPermissions() error {
	sess, err := a.awsSession()
	if err != nil {
		return errors.Wrap(err, "Couldn't get aws session")
	}
	iamSvc := iam.New(sess)
	user, err := iamSvc.GetUser(&iam.GetUserInput{})
	if err != nil {
		return errors.Wrapf(err, "Couldn't make authenticated calls using provided credentials")
	}

	p := func(s string) *string { return &s }
	resp, err := iamSvc.SimulatePrincipalPolicy(&iam.SimulatePrincipalPolicyInput{
		ActionNames: []*string{
			p("ec2:*"),
			p("eks:*"),
			p("iam:*"),
			p("s3:*"),
		},
		PolicySourceArn: user.User.Arn,
	})
	if err != nil {
		return errors.Wrapf(err, "Failed to check AWS permissions")
	}
	return checkPermissions(resp.EvaluationResults)
}

func checkPermissions(resp []*iam.EvaluationResult) error {
	missing := make([]string, 0)
	for _, res := range resp {
		if *res.EvalDecision != iam.PolicyEvaluationDecisionTypeAllowed {
			missing = append(missing, *res.EvalActionName)
		}
	}
	if len(missing) > 0 {
		return fmt.Errorf("unauthorized: missing %s permissions", strings.Join(missing, ", "))
	}
	return nil
}

func (a *AWSManager) CreateCluster(cc *v1alpha1.ClusterConfig) error {
	awsConf := cc.Spec.AWS
	cc.Spec.Region = a.region
	cc.Spec.Version = version.Version

	// TODO: Validate input
	var inventory []string

	if awsConf.Vpc == "" {
		// create new VPC
		inventory = append(inventory,
			fmt.Sprintf("VPC with CIDR (%s)", awsConf.VpcCidr),
			"Subnets for each availability zone",
			"Internet gateway/NAT gateways",
		)
	}
	inventory = append(inventory, "IAM roles for the cluster:")
	inventory = append(inventory, fmt.Sprintf("  kon-%s-service-role", cc.Name))
	inventory = append(inventory, fmt.Sprintf("  kon-%s-node-role", cc.Name))
	inventory = append(inventory, fmt.Sprintf("  kon-%s-alb-role", cc.Name))
	inventory = append(inventory, fmt.Sprintf("EKS Cluster %s", cc.Name))

	// explicit confirmation about confirmation, or look at terraform file
	fmt.Println("---------------------------------------")
	fmt.Println(" NOTE: PLEASE READ BEFORE CONTINUING")
	fmt.Println("---------------------------------------")
	fmt.Println()
	fmt.Println("Konstellation will connect to AWS and create your EKS cluster.")
	fmt.Println("It'll also create other required resources such as the VPC network.")
	fmt.Println("Everything that's created will be tagged Konstellation=1")
	fmt.Println("\nThe following resources will be created:")
	for _, item := range inventory {
		fmt.Printf("* %s\n", item)
	}
	fmt.Println()

	// explicit confirmation
	if err := utils.ExplicitConfirmationPrompt("Do you want to proceed?"); err != nil {
		return err
	}

	if awsConf.Vpc == "" {
		// run terraform for VPC
		values := a.tfValues()
		values[TFVPCCidr] = awsConf.VpcCidr
		values[TFTopology] = string(awsConf.Topology)
		tfVpc, err := NewVPCTFAction(values, awsConf.AvailabilityZones, terraform.OptionDisplayOutput)
		if err != nil {
			return err
		}

		if err = tfVpc.Apply(); err != nil {
			return err
		}

		// get VPC ID from here
		out, err := tfVpc.GetOutput()
		if err != nil {
			return err
		}
		tfOut, err := ParseVPCTFOutput(out)
		if err != nil {
			return err
		}
		awsConf.Vpc = tfOut.VpcId

		// ignore errors
		tfVpc.RemoveDir()
	}

	err := a.updateVPCInfo(awsConf)
	if err != nil {
		return err
	}

	// create cluster
	values := a.tfValues()
	values[TFCluster] = cc.Name
	values[TFKubeVersion] = cc.Spec.KubeVersion
	values[TFSecurityGroupIds] = awsConf.SecurityGroups
	values[TFVPCId] = awsConf.Vpc
	clusterTf, err := NewEKSClusterTFAction(values, terraform.OptionDisplayOutput)
	if err != nil {
		return err
	}

	if err = clusterTf.Apply(); err != nil {
		return err
	}
	out, err := clusterTf.GetOutput()
	if err != nil {
		return err
	}
	// ignore errors
	clusterTf.RemoveDir()

	clusterTfOut, err := ParseClusterTFOutput(out)
	if err != nil {
		fmt.Printf("Failed to create the cluster, this might be an issue with AWS quotas. Refer to %s on current usage and request an increase.\n",
			a.quotaConsoleUrl())
		return err
	}

	awsConf.AlbRoleArn = clusterTfOut.AlbIngressRoleArn
	awsConf.NodeRoleArn = clusterTfOut.NodeRoleArn

	// tag subnets
	sess, err := a.awsSession()
	if err != nil {
		return err
	}
	eksSvc := kaws.NewEKSService(sess)
	subnetIds := make([]string, 0)
	for _, sub := range awsConf.PublicSubnets {
		subnetIds = append(subnetIds, sub.SubnetId)
	}
	for _, sub := range awsConf.PrivateSubnets {
		subnetIds = append(subnetIds, sub.SubnetId)
	}

	err = eksSvc.TagSubnetsForCluster(context.Background(), cc.Name, subnetIds)
	if err != nil {
		return err
	}

	// at last add thumbprint so the provider we created could work
	return a.addCAThumbprintToProvider(cc.Name)
}

func (a *AWSManager) CreateNodepool(cc *v1alpha1.ClusterConfig, np *v1alpha1.Nodepool) error {
	fmt.Println("Creating nodepool...")

	sess, err := a.awsSession()
	if err != nil {
		return err
	}

	// set nodepool config from VPC
	nps := &np.Spec
	awsConf := cc.Spec.AWS
	if len(awsConf.SecurityGroups) == 0 {
		return fmt.Errorf("Could not find security groups")
	}
	nps.AWS.SecurityGroupId = awsConf.SecurityGroups[0]
	var subnetSrc []*v1alpha1.AWSSubnet
	if awsConf.Topology == v1alpha1.AWSTopologyPublicPrivate {
		subnetSrc = awsConf.PrivateSubnets
	} else {
		subnetSrc = awsConf.PublicSubnets
	}
	for _, subnet := range subnetSrc {
		nps.AWS.SubnetIds = append(nps.AWS.SubnetIds, subnet.SubnetId)
	}

	nps.AWS.RoleARN = awsConf.NodeRoleArn

	// check aws nodepool status. if it doesn't exist, then create it
	kubeProvider := a.KubernetesProvider()
	ready, err := kubeProvider.IsNodepoolReady(context.Background(), cc.Name, np.Name)

	if err != nil {
		// create it
		err = kubeProvider.CreateNodepool(context.TODO(), cc.Name, np)
		if err != nil {
			fmt.Printf("Failed to create the nodepool, this might be an issue with AWS quotas. Refer to %s on current usage and request an increase.\n",
				a.quotaConsoleUrl())
			return err
		}
	}

	// wait for completion
	if !ready {
		fmt.Printf("Waiting for nodepool become ready, this may take a few minutes\n")
		err := utils.WaitUntilComplete(utils.LongTimeoutSec, utils.LongCheckInterval, func() (bool, error) {
			return kubeProvider.IsNodepoolReady(context.Background(), cc.Name, np.Name)
		})
		if err != nil {
			fmt.Printf("Nodepool creation failed after timeout, please check %s for details.",
				a.eksNodePoolUrl(cc, np))
			return err
		}
	}

	// now grab the autoscaling group for this
	asSvc := autoscaling.New(sess)
	err = asSvc.DescribeAutoScalingGroupsPagesWithContext(context.Background(), &autoscaling.DescribeAutoScalingGroupsInput{},
		func(res *autoscaling.DescribeAutoScalingGroupsOutput, lastPage bool) bool {
			for _, asg := range res.AutoScalingGroups {
				var cluster, nodeGroup string
				for _, tag := range asg.Tags {
					switch *tag.Key {
					case "eks:cluster-name":
						cluster = *tag.Value
					case "eks:nodegroup-name":
						nodeGroup = *tag.Value
					}
				}
				if cluster == cc.Name && nodeGroup == np.Name {
					// found the cluster, update nodegroup
					np.Spec.AWS.ASGID = *asg.AutoScalingGroupName
					return false
				}
			}
			return true
		},
	)

	return err
}

func (a *AWSManager) DeleteCluster(cluster string) error {
	// list all nodepools, and delete them
	sess := session.Must(a.awsSession())
	eksSvc := kaws.NewEKSService(sess)

	// find config and untag resources
	if kclient, err := a.kubernetesClient(cluster); err == nil {
		if cc, err := resources.GetClusterConfig(kclient); err == nil {
			subnetIds := make([]string, 0)
			for _, sub := range cc.Spec.AWS.PublicSubnets {
				subnetIds = append(subnetIds, sub.SubnetId)
			}
			for _, sub := range cc.Spec.AWS.PrivateSubnets {
				subnetIds = append(subnetIds, sub.SubnetId)
			}
			err = eksSvc.TagSubnetsForCluster(context.Background(), cc.Name, subnetIds)
			if err != nil {
				return err
			}
		}
	}

	listRes, err := eksSvc.EKS.ListNodegroups(&eks.ListNodegroupsInput{
		ClusterName: &cluster,
	})
	if err != nil {
		return err
	}

	for _, item := range listRes.Nodegroups {
		// TODO: this might involve deleting the remote access groups
		if err = eksSvc.DeleteNodepool(context.TODO(), cluster, *item); err != nil {
			return err
		}
	}

	// wait for nodegroups to disappear
	fmt.Printf("Waiting for nodepools to be deleted, this may take a few minutes\n")
	err = utils.WaitUntilComplete(utils.ReallyLongTimeoutSec, utils.LongCheckInterval, func() (finished bool, err error) {
		listRes, err := eksSvc.EKS.ListNodegroups(&eks.ListNodegroupsInput{
			ClusterName: &cluster,
		})
		if err != nil {
			return
		}
		finished = len(listRes.Nodegroups) == 0
		if !finished {
			// try to delete the security group and network interface manually
			// for some reasons AWS doesn't clean it up
			for _, item := range listRes.Nodegroups {
				eksSvc.DeleteNodeGroupNetworkingResources(context.TODO(), *item)
			}
		}
		return
	})
	if err != nil {
		return err
	}

	// done, load cluster config and delete cluster
	values := a.tfValues()
	values[TFCluster] = cluster
	tf, err := NewEKSClusterTFAction(values, terraform.OptionDisplayOutput)
	if err != nil {
		return err
	}

	if err = tf.Destroy(); err != nil {
		return err
	}
	tf.RemoveDir()

	return nil
}

func (a *AWSManager) DestroyVPC(vpcId string) error {
	vpc, err := a.VPCProvider().GetVPC(context.TODO(), vpcId)
	if err != nil {
		return err
	}

	// destroy security groups
	sess, err := a.awsSession()
	if err != nil {
		return err
	}
	ec2Svc := ec2.New(sess)
	groups, err := kaws.ListSecurityGroups(ec2Svc, vpcId)
	if err != nil {
		return err
	}

	for _, group := range groups {
		if *group.GroupName == "default" {
			continue
		}

		_, err = ec2Svc.DeleteSecurityGroup(&ec2.DeleteSecurityGroupInput{GroupId: group.GroupId})
		if err != nil {
			return err
		}
	}

	values := a.tfValues()
	values[TFTopology] = vpc.Topology
	values[TFVPCCidr] = vpc.CIDRBlock

	tf, err := NewVPCTFAction(values, nil, terraform.OptionDisplayOutput)
	if err != nil {
		return err
	}

	if err = tf.Destroy(); err != nil {
		return err
	}
	tf.RemoveDir()

	return nil
}

func (a *AWSManager) SyncLinkedServiceAccount(cluster string, lsa *v1alpha1.LinkedServiceAccount) error {
	// get oidc info
	sess := session.Must(a.awsSession())
	iamSvc := iam.New(sess)
	eksSvc := eks.New(sess)
	// get current cluster and its oidc url
	clusterRes, err := eksSvc.DescribeCluster(&eks.DescribeClusterInput{
		Name: &cluster,
	})
	if err != nil {
		return err
	}
	oidcUrl := *clusterRes.Cluster.Identity.Oidc.Issuer

	var oidcArn string
	providersRes, err := iamSvc.ListOpenIDConnectProviders(&iam.ListOpenIDConnectProvidersInput{})
	if err != nil {
		return err
	}

	// strip protocol
	u, _ := url.Parse(oidcUrl)
	oidcUrl = u.Host + u.Path // strip protocol
	for _, provider := range providersRes.OpenIDConnectProviderList {
		providerRes, err := iamSvc.GetOpenIDConnectProvider(&iam.GetOpenIDConnectProviderInput{
			OpenIDConnectProviderArn: provider.Arn,
		})
		if err != nil {
			return err
		}
		if *providerRes.Url == oidcUrl {
			oidcArn = *provider.Arn
			break
		}
	}

	// run TF task
	values := a.tfValues()
	values[TFCluster] = cluster
	values[TFAccount] = lsa.Name
	values[TFTargets] = lsa.Spec.Targets
	values[TFPolicies] = lsa.Spec.AWS.PolicyARNs
	values[TFOIDCArn] = oidcArn
	values[TFOIDCUrl] = oidcUrl
	tf, err := NewLinkedAccountTFAction(values, terraform.OptionDisplayOutput)
	if err != nil {
		return err
	}

	if err = tf.Apply(); err != nil {
		return err
	}

	output, err := tf.GetOutput()
	if err != nil {
		return err
	}

	roleArn, err := ParseLinkedAccountOutput(output)
	if err != nil {
		return err
	}

	kclient, err := a.kubernetesClient(cluster)
	if err != nil {
		return err
	}
	// annotate service account for each target
	for _, target := range lsa.Spec.Targets {
		// these accounts are already created, time to annotate them
		sa := &corev1.ServiceAccount{}
		err = kclient.Get(context.Background(), client.ObjectKey{Namespace: target, Name: lsa.Name}, sa)
		if err != nil {
			return err
		}

		if sa.Annotations == nil {
			sa.Annotations = map[string]string{}
		}
		sa.Annotations[roleArnAnnotation] = roleArn
		if err = kclient.Update(context.Background(), sa); err != nil {
			return err
		}
	}

	// update synced label and LSA
	lsa.Status.LinkedTargets = lsa.Spec.Targets

	return nil
}

func (a *AWSManager) DeleteLinkedServiceAccount(cluster string, lsa *v1alpha1.LinkedServiceAccount) error {
	// removes all resources for the linked account
	// run TF task
	values := a.tfValues()
	values[TFCluster] = cluster
	values[TFAccount] = lsa.Name
	tf, err := NewLinkedAccountTFAction(values, terraform.OptionDisplayOutput)
	if err != nil {
		return err
	}
	if err = tf.Destroy(); err != nil {
		return err
	}

	kclient, err := a.kubernetesClient(cluster)
	if err != nil {
		return err
	}
	// annotate service account for each target
	for _, target := range lsa.Spec.Targets {
		// these accounts are already created, time to annotate them
		sa := &corev1.ServiceAccount{}
		err = kclient.Get(context.Background(), client.ObjectKey{Namespace: target, Name: lsa.Name}, sa)
		if err != nil {
			if errors.IsNotFound(err) {
				continue
			}
			return err
		}

		if sa.Annotations != nil {
			delete(sa.Annotations, roleArnAnnotation)
			sa.Annotations = map[string]string{}
		}
		if err = kclient.Update(context.Background(), sa); err != nil {
			return err
		}
	}
	lsa.Status.LinkedTargets = []string{}

	return nil
}

func (a *AWSManager) getAlbRole(cluster string) (*iam.Role, error) {
	sess := session.Must(a.awsSession())
	iamSvc := kaws.NewIAMService(sess)
	roles, err := iamSvc.ListRoles()
	if err != nil {
		return nil, err
	}

	for _, role := range roles {
		if strings.HasSuffix(*role.RoleName, "-alb-role") {
			// get role to include tags
			roleOut, err := iamSvc.IAM.GetRole(&iam.GetRoleInput{RoleName: role.RoleName})
			if err != nil {
				return nil, err
			}
			role = roleOut.Role
			for _, tag := range role.Tags {
				if *tag.Key == kaws.TagClusterName && *tag.Value == cluster {
					return role, nil
				}
			}
		}
	}
	return nil, fmt.Errorf("Could not find ALB role for cluster")
}

func (a *AWSManager) Region() string {
	return a.region
}

func (a *AWSManager) Cloud() string {
	return "aws"
}

func (a *AWSManager) String() string {
	return fmt.Sprintf("AWS (%s)", a.region)
}

func (a *AWSManager) KubernetesProvider() cloud.KubernetesProvider {
	if a.kubeSvc == nil {
		session := session.Must(a.awsSession())
		a.kubeSvc = kaws.NewEKSService(session)
	}
	return a.kubeSvc
}

func (a *AWSManager) CertificateProvider() cloud.CertificateProvider {
	if a.acmSvc == nil {
		session := session.Must(a.awsSession())
		a.acmSvc = kaws.NewACMService(session)
	}
	return a.acmSvc
}

func (a *AWSManager) VPCProvider() cloud.VPCProvider {
	return kaws.NewEC2Service(session.Must(a.awsSession()))
}

func (a *AWSManager) awsSession() (*session.Session, error) {
	return sessionForRegion(a.region)
}

func (a *AWSManager) updateVPCInfo(awsConf *v1alpha1.AWSClusterSpec) error {
	ec2Svc := ec2.New(session.Must(a.awsSession()))
	vpcFilter := []*ec2.Filter{
		{
			Name:   aws.String("vpc-id"),
			Values: []*string{&awsConf.Vpc},
		},
	}

	// get subnet info
	awsConf.PublicSubnets = nil
	awsConf.PrivateSubnets = nil
	err := ec2Svc.DescribeSubnetsPages(&ec2.DescribeSubnetsInput{
		Filters: vpcFilter,
	}, func(output *ec2.DescribeSubnetsOutput, last bool) bool {
		// iterate through subnets and assign
		for _, subnet := range output.Subnets {
			awsSubnet := &v1alpha1.AWSSubnet{
				SubnetId:         *subnet.SubnetId,
				Ipv4Cidr:         *subnet.CidrBlock,
				AvailabilityZone: *subnet.AvailabilityZone,
			}
			for _, tag := range subnet.Tags {
				if *tag.Key == kaws.TagSubnetScope {
					// this is our subnet
					if *tag.Value == kaws.TagValuePublic {
						awsSubnet.IsPublic = true
						awsConf.PublicSubnets = append(awsConf.PublicSubnets, awsSubnet)
					} else if *tag.Value == kaws.TagValuePrivate {
						awsSubnet.IsPublic = false
						awsConf.PrivateSubnets = append(awsConf.PrivateSubnets, awsSubnet)
					}
					break
				}
			}
		}
		return true
	})
	if err != nil {
		return err
	}

	// get security groups info, pick default for VPC
	awsConf.SecurityGroups = nil
	err = ec2Svc.DescribeSecurityGroupsPages(&ec2.DescribeSecurityGroupsInput{
		Filters: vpcFilter,
	}, func(output *ec2.DescribeSecurityGroupsOutput, last bool) bool {
		for _, sg := range output.SecurityGroups {
			if *sg.GroupName == "default" {
				awsConf.SecurityGroups = append(awsConf.SecurityGroups, *sg.GroupId)
			}
		}
		return true
	})
	if err != nil {
		return err
	}

	return nil
}

func (a *AWSManager) addCAThumbprintToProvider(cluster string) error {
	sess := session.Must(a.awsSession())
	iamSvc := iam.New(sess)
	eksSvc := eks.New(sess)
	// get current cluster and its oidc url
	clusterRes, err := eksSvc.DescribeCluster(&eks.DescribeClusterInput{
		Name: &cluster,
	})
	if err != nil {
		return err
	}
	oidcUrl := *clusterRes.Cluster.Identity.Oidc.Issuer

	thumbprint, err := tls.GetIssuerCAThumbprint(oidcUrl)
	if err != nil {
		return err
	}

	var providerArn string
	thumbprintExists := false
	providersRes, err := iamSvc.ListOpenIDConnectProviders(&iam.ListOpenIDConnectProvidersInput{})
	if err != nil {
		return err
	}

	// strip protocol
	u, _ := url.Parse(oidcUrl)
	existingUrl := u.Host + u.Path
	for _, provider := range providersRes.OpenIDConnectProviderList {
		providerRes, err := iamSvc.GetOpenIDConnectProvider(&iam.GetOpenIDConnectProviderInput{
			OpenIDConnectProviderArn: provider.Arn,
		})
		if err != nil {
			return err
		}
		if *providerRes.Url == existingUrl {
			providerArn = *provider.Arn
			for _, thumb := range providerRes.ThumbprintList {
				if *thumb == thumbprint {
					thumbprintExists = true
					continue
				}
			}
			break
		}
	}

	if providerArn == "" {
		return fmt.Errorf("Could not find OIDC provider")
	}

	if !thumbprintExists {
		_, err := iamSvc.UpdateOpenIDConnectProviderThumbprint(&iam.UpdateOpenIDConnectProviderThumbprintInput{
			OpenIDConnectProviderArn: &providerArn,
			ThumbprintList:           []*string{&thumbprint},
		})
		return err
	}

	return nil
}

func (a *AWSManager) quotaConsoleUrl() string {
	return fmt.Sprintf("https://%s.console.aws.amazon.com/servicequotas/home", a.Region())
}

func (a *AWSManager) eksNodePoolUrl(cc *v1alpha1.ClusterConfig, np *v1alpha1.Nodepool) string {
	return fmt.Sprintf("https://%s.console.aws.amazon.com/eks/home?region=%s#/clusters/%s/nodegroups/%s",
		a.Region(), a.Region(), cc.Name, np.Name)
}

func (a *AWSManager) tfValues() terraform.Values {
	return terraform.Values{
		TFStateBucket:       a.stateBucket,
		TFStateBucketRegion: a.stateBucketRegion,
		TFRegion:            a.region,
	}
}

func (a *AWSManager) kubernetesClient(cluster string) (client.Client, error) {
	contextName := resources.ContextNameForCluster(a.Cloud(), cluster)
	return kube.KubernetesClientWithContext(contextName)
}

func sessionForRegion(region string) (*session.Session, error) {
	conf := config.GetConfig().Clouds.AWS
	creds := conf.GetDefaultCredentials()
	return session.NewSession(&aws.Config{
		Region:      aws.String(region),
		Credentials: credentials.NewStaticCredentials(creds.AccessKeyID, creds.SecretAccessKey, ""),
	})
}<|MERGE_RESOLUTION|>--- conflicted
+++ resolved
@@ -13,14 +13,10 @@
 	"github.com/aws/aws-sdk-go/service/ec2"
 	"github.com/aws/aws-sdk-go/service/eks"
 	"github.com/aws/aws-sdk-go/service/iam"
-<<<<<<< HEAD
-	"github.com/manifoldco/promptui"
 	"github.com/pkg/errors"
-=======
 	corev1 "k8s.io/api/core/v1"
-	"k8s.io/apimachinery/pkg/api/errors"
+	kerrors "k8s.io/apimachinery/pkg/api/errors"
 	"sigs.k8s.io/controller-runtime/pkg/client"
->>>>>>> 1df5efef
 
 	"github.com/k11n/konstellation/cmd/kon/config"
 	"github.com/k11n/konstellation/cmd/kon/kube"
@@ -568,7 +564,7 @@
 		sa := &corev1.ServiceAccount{}
 		err = kclient.Get(context.Background(), client.ObjectKey{Namespace: target, Name: lsa.Name}, sa)
 		if err != nil {
-			if errors.IsNotFound(err) {
+			if kerrors.IsNotFound(err) {
 				continue
 			}
 			return err
